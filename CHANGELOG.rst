--- conflicted
+++ resolved
@@ -8,11 +8,8 @@
 - Dynamic fitting now handles multiple different basis sets.
 - Fix mapped parameter uncertainties in dynamic MRS results.
 - Dynamic fitting results can now be saved to and loaded from a directory.
-<<<<<<< HEAD
 - Added MH sample option to fsl_mrs, matches interactive python interface.
-=======
 - Changes to the dynamic fitting results API.
->>>>>>> 45eb362d
 
 1.1.8 (Tuesday 5th October 2021)
 --------------------------------
